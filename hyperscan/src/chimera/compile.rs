--- conflicted
+++ resolved
@@ -5,13 +5,8 @@
 use std::ptr::null;
 use std::str::FromStr;
 
-<<<<<<< HEAD
 use foreign_types::{foreign_type, ForeignType, ForeignTypeRef};
-=======
-use anyhow::Error;
-use foreign_types::{ForeignType, ForeignTypeRef};
 use libc::c_char;
->>>>>>> 413b631f
 
 use crate::{
     chimera::{ffi, Database, Error as ChError, Pattern, Patterns},
