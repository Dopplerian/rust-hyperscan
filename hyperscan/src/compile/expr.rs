--- conflicted
+++ resolved
@@ -7,11 +7,8 @@
 use bitflags::bitflags;
 use derive_more::{From, Into};
 use foreign_types::{foreign_type, ForeignType, ForeignTypeRef};
-<<<<<<< HEAD
+use libc::c_char;
 use thiserror::Error;
-=======
-use libc::c_char;
->>>>>>> 413b631f
 
 use crate::{
     compile::{AsCompileResult, Pattern},
